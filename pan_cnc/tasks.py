# Copyright (c) 2018, Palo Alto Networks
#
# Permission to use, copy, modify, and/or distribute this software for any
# purpose with or without fee is hereby granted, provided that the above
# copyright notice and this permission notice appear in all copies.
#
# THE SOFTWARE IS PROVIDED "AS IS" AND THE AUTHOR DISCLAIMS ALL WARRANTIES
# WITH REGARD TO THIS SOFTWARE INCLUDING ALL IMPLIED WARRANTIES OF
# MERCHANTABILITY AND FITNESS. IN NO EVENT SHALL THE AUTHOR BE LIABLE FOR
# ANY SPECIAL, DIRECT, INDIRECT, OR CONSEQUENTIAL DAMAGES OR ANY DAMAGES
# WHATSOEVER RESULTING FROM LOSS OF USE, DATA OR PROFITS, WHETHER IN AN
# ACTION OF CONTRACT, NEGLIGENCE OR OTHER TORTIOUS ACTION, ARISING OUT OF
# OR IN CONNECTION WITH THE USE OR PERFORMANCE OF THIS SOFTWARE.

# Author: Nathan Embery nembery@paloaltonetworks.com

"""
Palo Alto Networks pan-cnc

pan-cnc is a library to build simple GUIs and workflows primarily to interact with various APIs

Please see http://github.com/PaloAltoNetworks/pan-cnc for more information

This software is provided without support, warranty, or guarantee.
Use at your own risk.
"""

import asyncio
import json
import os
import subprocess
from subprocess import Popen

from celery import current_task
from celery import shared_task


class OutputHolder(object):
    """
    Simple class to hold output for our tasks
    """
    full_output = ''
    metadata = ''

    def __init__(self):
        self.full_output = ''
        self.metadata = ''

    def add_metadata(self, message):
        self.metadata += message

    def add_output(self, message):
        self.full_output += message

    def get_output(self):
        return self.full_output

    def get_progress(self):
        return self.metadata + self.full_output


async def cmd_runner(cmd_seq: list, cwd: str, env: dict, o: OutputHolder) -> int:
    """
    This function will get called within our tasks to execute subprocesses using asyncio
    :param cmd_seq: command to execute
    :param cwd: current working dir
    :param env: dict containing the environment variables to pass along
    :param o: reference to out OutputHolder class
    :return: int return code once the command has completed
    """
    p = await asyncio.create_subprocess_exec(*cmd_seq,
                                             stdout=asyncio.subprocess.PIPE, stderr=asyncio.subprocess.STDOUT,
                                             cwd=cwd, env=env)

    print(f'Spawned process {p.pid}')
    o.add_metadata(f'CNC: Spawned Process: {p.pid}\n')
    # ensure we always have at least some output while in progress
    current_task.update_state(state='PROGRESS', meta=o.get_progress())

    while True:
        line = await p.stdout.readline()
        if line == b'':
            break

        try:
            o.add_output(line.decode())
            current_task.update_state(state='PROGRESS', meta=o.get_progress())
        except UnicodeDecodeError as ude:
            print(f'Could not read results from task')
            print(ude)
            return 255

    await p.wait()
    return p.returncode


def exec_local_task(cmd_seq: list, cwd: str, env=None) -> str:
    """
    This function will kick off our local task calling cmd_runner in a celery worker thread. Uses an event loop
    to track progress
    :param cmd_seq: command sequence to execute
    :param cwd: current working directory
    :param env: dict containing env vars
    :return: str containing the state of the job
    """
    print('Kicking off new task - exe local task')
    process_env = os.environ.copy()
    if env is not None and type(env) is dict:
        process_env.update(env)

    o = OutputHolder()
    loop = asyncio.new_event_loop()
    asyncio.set_event_loop(loop)
    r = loop.run_until_complete(cmd_runner(cmd_seq, cwd, process_env, o))
    loop.stop()
    print(f'Task {current_task.request.id} return code is {r}')
    state = dict()
    state['returncode'] = r

    # clean out CNC related informational messages
    # We need to communicate back some information such as spawned process id, but we don't
    # need to show these to the user after task completion, so filter them out here
    # FIXME - there should be a better way to do this?

    print('returning output')
    state['out'] = o.get_output()
    state['err'] = ''
    return json.dumps(state)


def exec_sync_local_task(cmd_seq: list, cwd: str, env=None) -> str:
    """
    Execute local Task in a subprocess thread. Capture stdout and stderr together
    and update the task after the task is done. This should only be used for things we know will happen very fast
    :param cmd_seq: Command to run and all it's arguments
    :param cwd: working directory in which to start the command
    :param env: dict of env variables where k,v == env var name, env var value
    :return: JSON encoded string - dict containing the following keys: returncode, out, err
    """
    print(f'Executing new task  with id: {current_task.request.id}')

    process_env = os.environ.copy()
    if env is not None and type(env) is dict:
        process_env.update(env)

    p = Popen(cmd_seq, cwd=cwd, stdout=subprocess.PIPE, stderr=subprocess.STDOUT, bufsize=1, universal_newlines=True,
              env=process_env, shell=False)
    stdout, stderr = p.communicate()
    rc = p.returncode
    print(f'Task {current_task.request.id} return code is {rc}')
    state = dict()
    state['returncode'] = rc
    state['out'] = stdout
    state['err'] = stderr
    return json.dumps(state)


@shared_task
def terraform_validate(terraform_dir, tf_vars):
    print('Executing task terraform validate')
    cmd_seq = ['terraform', 'validate', '-no-color']

    env = dict()
    for k, v in tf_vars.items():
        env[f'TF_VAR_{k}'] = v

    return exec_local_task(cmd_seq, terraform_dir, env)


@shared_task
def terraform_init(terraform_dir, tf_vars):
    print('Executing task terraform init')
    cmd_seq = ['terraform', 'init', '-no-color']
<<<<<<< HEAD
    # for k, v in tf_vars.items():
    #     cmd_seq.append('-var')
    #     cmd_seq.append(f'{k}={v}')
=======
>>>>>>> 99538afa

    return exec_local_task(cmd_seq, terraform_dir)


@shared_task
def terraform_plan(terraform_dir, tf_vars):
    print('Executing task terraform plan')
    cmd_seq = ['terraform', 'plan', '-no-color', '-out=.cnc_plan']
    env = dict()
    for k, v in tf_vars.items():
        env[f'TF_VAR_{k}'] = v

    return exec_local_task(cmd_seq, terraform_dir, env)


@shared_task
def terraform_apply(terraform_dir, tf_vars):
    print('Executing task terraform apply')
    cmd_seq = ['terraform', 'apply', '-no-color', '-auto-approve', './.cnc_plan']
    return exec_local_task(cmd_seq, terraform_dir)


@shared_task
def terraform_output(terraform_dir, tf_vars):
    print('Executing task terraform output')
    cmd_seq = ['terraform', 'output', '-no-color', '-json']
    return exec_sync_local_task(cmd_seq, terraform_dir)


@shared_task
def terraform_destroy(terraform_dir, tf_vars):
    print('Executing task terraform destroy')
    cmd_seq = ['terraform', 'destroy', '-no-color', '-auto-approve']
    env = dict()
    for k, v in tf_vars.items():
        env[f'TF_VAR_{k}'] = v

    return exec_local_task(cmd_seq, terraform_dir, env)


@shared_task
def terraform_refresh(terraform_dir, tf_vars):
    print('Executing task terraform status')
    cmd_seq = ['terraform', 'refresh', '-no-color']
    env = dict()
    for k, v in tf_vars.items():
        env[f'TF_VAR_{k}'] = v

    return exec_local_task(cmd_seq, terraform_dir, env)


@shared_task
def python3_init_env(working_dir):
    print('Executing task Python3 init')
    cmd_seq = ['python3', '-m', 'virtualenv', '.venv']
    env = dict()
    env['PYTHONUNBUFFERED'] = "1"
    return exec_local_task(cmd_seq, working_dir, env)


@shared_task
def python3_init_with_deps(working_dir):
    print('Executing task Python3 init with Dependencies')
    cmd_seq = ['python3', '-m', 'virtualenv', '.venv', '&&',
               './.venv/bin/python3', '-m', 'pip', 'install', '-r', 'requirements.txt']
    env = dict()
    env['PYTHONUNBUFFERED'] = "1"
    return exec_local_task(cmd_seq, working_dir, env)


@shared_task
def python3_init_existing(working_dir):
    print('Executing task Python3 init with Dependencies')
    cmd_seq = ['./.venv/bin/python3', '-m', 'pip', 'install', '--upgrade', '-r', 'requirements.txt']
    env = dict()
    env['PYTHONUNBUFFERED'] = "1"
    return exec_local_task(cmd_seq, working_dir, env)


@shared_task
def python3_execute_script(working_dir, script, input_type, args):
    """Build python3 cli and environment"""
    print(f'Executing task Python3 {script}')
    cmd_seq = ['./.venv/bin/python3', '-u', script]

    env = dict()
    env['PYTHONUNBUFFERED'] = "1"

    for k, v in args.items():
        if input_type == 'env':
            env[k] = v
        else:
            cmd_seq.append(f'--{k}="{v}"')

    return exec_local_task(cmd_seq, working_dir, env)


@shared_task
def python3_execute_bare_script(working_dir, script, input_type, args):
    print(f'Executing task Python3 {script}')
    cmd_seq = ['python3', '-u', script]

    env = dict()
    env['PYTHONUNBUFFERED'] = "1"

    for k, v in args.items():
        if input_type == 'env':
            env[k] = v
        else:
            cmd_seq.append(f'--{k}="{v}"')

    return exec_local_task(cmd_seq, working_dir, env)<|MERGE_RESOLUTION|>--- conflicted
+++ resolved
@@ -171,12 +171,6 @@
 def terraform_init(terraform_dir, tf_vars):
     print('Executing task terraform init')
     cmd_seq = ['terraform', 'init', '-no-color']
-<<<<<<< HEAD
-    # for k, v in tf_vars.items():
-    #     cmd_seq.append('-var')
-    #     cmd_seq.append(f'{k}={v}')
-=======
->>>>>>> 99538afa
 
     return exec_local_task(cmd_seq, terraform_dir)
 
